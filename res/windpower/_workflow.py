--- conflicted
+++ resolved
@@ -367,7 +367,6 @@
 
     return res
 
-<<<<<<< HEAD
 def workflowOnshore(placements, source, landcover, gwa, hubHeight=None, powerCurve=None, capacity=None, rotordiam=None, cutout=None, lctype="clc", extract="totalProduction", output=None, jobs=1, groups=None, batchSize=10000, verbose=True):
     """
     Apply the wind simulation method developed by Severin Ryberg, Dilara Caglayan, and Sabrina Schmitt. 
@@ -465,9 +464,6 @@
             The path of the output NC4 file to create
             * Only useful when using the "batch" extract option
     """
-=======
-def workflowOnshore(placements, source, landcover, gwa, hubHeight=None, powerCurve=None, capacity=None, rotordiam=None, cutout=None, lctype="clc", extract="totalProduction", output=None, jobs=1, batchSize=10000, verbose=True):
->>>>>>> c24c5930
 
     kwgs = dict()
     kwgs["loss"]=0.00
@@ -500,7 +496,6 @@
 
     return workflowTemplate(placements=placements, source=source, landcover=None, gwa=None, hubHeight=hubHeight, 
                             powerCurve=powerCurve, capacity=capacity, rotordiam=rotordiam, cutout=cutout, 
-<<<<<<< HEAD
                             extract=extract, output=output, jobs=jobs, groups=groups, batchSize=batchSize, verbose=verbose, 
                             **kwgs)
 
@@ -587,8 +582,4 @@
 
     except Exception as e: 
         ds.close()
-        raise e
-=======
-                            extract=extract, output=output, jobs=jobs, batchSize=batchSize, verbose=verbose, 
-                            **kwgs)
->>>>>>> c24c5930
+        raise e