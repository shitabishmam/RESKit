--- conflicted
+++ resolved
@@ -65,13 +65,9 @@
                                 loss=loss,
                                 trackingGCR=trackingGCR,
                                 trackingMaxAngle=trackingMaxAngle,
-<<<<<<< HEAD
                                 frankCorrection=frankCorrection, 
                                 **k)
-=======
-                                frankCorrection=frankCorrection,)
-        print("GEN:", capacityGeneration.sum(0))
->>>>>>> fb3aa50f
+        
         warnings.simplefilter('default')
 
         # Arrange output        
@@ -234,12 +230,7 @@
 
     return res
     
-<<<<<<< HEAD
-def workflowOpenFieldFixed(placements, source, elev=300, module="WINAICO WSx-240P6", azimuth=180, tilt="latitude", extract="totalProduction", output=None, jobs=1, batchSize=None, verbose=True, capacity=None, frankCorrection=False, **k):
-=======
-def workflowOpenFieldFixed(placements, source, elev, module="WINAICO WSx-240P6", azimuth=180, tilt="latitude", extract="totalProduction", output=None, jobs=1, batchSize=None, verbose=True, capacity=1, frankCorrection=False,):
->>>>>>> fb3aa50f
-                            
+def workflowOpenFieldFixed(placements, source, elev=300, module="WINAICO WSx-240P6", azimuth=180, tilt="latitude", extract="totalProduction", output=None, jobs=1, batchSize=None, verbose=True, capacity=1, frankCorrection=False, **k):                            
     return PVWorkflowTemplate(# Controllable args
                               placements=placements, source=source, elev=elev, module=module, azimuth=azimuth, 
                               tilt=tilt, extract=extract, output=output, 
@@ -252,11 +243,7 @@
                               transpositionModel='perez', cellTempModel="sandia", generationModel="single-diode", 
                               trackingMaxAngle=None, trackingGCR=None, **k)
                          
-<<<<<<< HEAD
-def workflowOpenFieldTracking(placements, source, elev=300, module="WINAICO WSx-240P6", azimuth=180, tilt="latitude", extract="totalProduction", output=None, jobs=1, batchSize=None, verbose=True, capacity=None, frankCorrection=False,):
-=======
-def workflowOpenFieldTracking(placements, source, elev=None, module="WINAICO WSx-240P6", azimuth=180, tilt="latitude", extract="totalProduction", output=None, jobs=1, batchSize=None, verbose=True, capacity=1, frankCorrection=False,):
->>>>>>> fb3aa50f
+def workflowOpenFieldTracking(placements, source, elev=300, module="WINAICO WSx-240P6", azimuth=180, tilt="latitude", extract="totalProduction", output=None, jobs=1, batchSize=None, verbose=True, capacity=1, frankCorrection=False,):
     return PVWorkflowTemplate(# Controllable args
                               placements=placements, source=source, elev=elev, module=module, azimuth=azimuth, 
                               tilt=tilt, extract=extract, output=output, 
