--- conflicted
+++ resolved
@@ -254,11 +254,6 @@
     return wf.to_xarray(output_netcdf_path=output_netcdf_path, output_variables=output_variables)
 
 
-<<<<<<< HEAD
-
-def mean_capacity_factor_from_sectoral_weibull(placements, a_rasters, k_rasters, f_rasters, output=None):
-    pass
-=======
 def onshore_wind_era5_validator(placements, era5_path, gwa_100m_path, esa_cci_path, convolution_scaling_factors=[0.06], convolution_base_factors=[0.1], loss_sharpness_factors=[5.0], loss_base_factors=[0.0], wind_speed_offsets=[0], wind_speed_scalings=[1.0]):
     """
     Simulates onshore wind generation using ECMWF's ERA5 database [1]
@@ -404,4 +399,6 @@
             outputs[name] = output
 
     return pd.DataFrame(outputs, index=wf.time_index)
->>>>>>> db234612
+
+def mean_capacity_factor_from_sectoral_weibull(placements, a_rasters, k_rasters, f_rasters, output=None):
+    pass